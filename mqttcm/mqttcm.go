--- conflicted
+++ resolved
@@ -186,22 +186,11 @@
 		}
 	}
 
-<<<<<<< HEAD
-	mqttcfg.SetConnectPacketConfigurator(func(pc *paho.Connect) *paho.Connect {
-		cfg := conf.GetMQTTConfig()
-		if cfg != nil {
-			log.Debug("Using JWT to authenticate")
-			pc.Password = cfg.JWT
-		}
-		return pc
-	})
-=======
 	// todo: make this an option
 	if true {
 		// stdlog := logger.NewStdLog("mqtt debug", true, logger.FromContext(ctx))
 		// mqttcfg.Debug = stdlog
 		// mqttcfg.PahoDebug = stdlog
->>>>>>> be92ba45
 
 		errlog := logger.NewStdLog("mqtt error", true, logger.FromContext(ctx))
 		mqttcfg.Errors = errlog
